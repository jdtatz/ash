#[macro_use]
extern crate lazy_static;
extern crate shared_library;
pub use device::Device;
<<<<<<< HEAD
pub use entry::{Entry, EntryCustom, InstanceError, LoadingError};
=======
pub use entry::{Entry, InstanceError, LoadingError};
pub use instance::Instance;
>>>>>>> e6714d97

mod device;
mod entry;
pub mod extensions;
mod instance;
pub mod prelude;
pub mod util;
pub mod version;
pub mod vk;
pub trait RawPtr<T> {
    fn as_raw_ptr(&self) -> *const T;
}

impl<'r, T> RawPtr<T> for Option<&'r T> {
    fn as_raw_ptr(&self) -> *const T {
        match self {
            &Some(inner) => inner as *const T,

            _ => ::std::ptr::null(),
        }
    }
}<|MERGE_RESOLUTION|>--- conflicted
+++ resolved
@@ -2,12 +2,8 @@
 extern crate lazy_static;
 extern crate shared_library;
 pub use device::Device;
-<<<<<<< HEAD
-pub use entry::{Entry, EntryCustom, InstanceError, LoadingError};
-=======
 pub use entry::{Entry, InstanceError, LoadingError};
 pub use instance::Instance;
->>>>>>> e6714d97
 
 mod device;
 mod entry;
